# HMSM-Tools

<<<<<<< HEAD
This repository contains tool for the digitization and analysis of **H**istorical **M**usic **S**torage **M**edia.
This python package is the software implementation for the [BMBF](https://www.bmbf.de/bmbf/de/home/home_node.html) funded research project [DISKOS](https://organology.uni-leipzig.de/index.php/forschung/diskos) at the [Research Center Digital Organology](https://organology.uni-leipzig.de/) at Leipzig University.
=======
This repository contains tool for the digitization and analysis of **H**istorical **M**usical **S**torage **M**edia.
This python package is the software implementation for the digitization part of the [BMBF](https://www.bmbf.de/bmbf/de/home/home_node.html) funded research project [DISKOS](https://organology.uni-leipzig.de/index.php/forschung/diskos) at the [Research Center Digital Organology](https://organology.uni-leipzig.de/) at Leipzig University.
>>>>>>> 77351857

Development is currently underway with support for additional formats/components beeing added.

## Installation

In the future we will publish this package to PyPI, in the meantime the development version can by installed directly from Github:

```{bash}
pip install git+https://github.com/digital-organology/hmsm.git
```

For additional installation information see [INSTALL.md](docs/INSTALL.md).

## Usage

<<<<<<< HEAD
### Disc to Midi Transformation

We currently support Image-to-Midi transformation for Ariston brand cardboard discs with 24 tracks. We are in the process of supporting additional types of media and expect to eventually roll out support for most if not all types of [discs](https://www.musixplora.de/mxp/2003518) as well as [piano rolls](https://www.musixplora.de/mxp/2002522) in the collection of the Museum of Musical Instruments at Leipzig University.
=======
### Piano Roll Digitization

We support digitization for a number of formats of piano rolls out of the box, for an overview see [FORMATS.md](docs/FORMATS.md).
Support for additional formats in our collection is currently beeing added along with extending the support for control information present on the formats already supported.
The application also ships with the `roll2config` tool which can be used to get a headstart in the creation of a processing profile for new formats.

To process a roll, use the provided `roll2midi` utility, like so:

```{bash}
roll2midi -l 5000 -c clavitist hupfeld_clavitist_roll.tif out.mid 
```

This will:

* `-l 5000` skip the first 5000 lines of the image provided, which can be useful in ignoring the head of the roll (if present) which may or may not introduce erroneously detected note information if not skipped
* `-c clavitist` use the `clavitist` profile bundled with the application. You may also pass the path to a json file containing a custom configuration or even a raw json string here.
* `hupfeld_clavitist_roll.tif` read the roll scan from this file
' `out.mid` write the generated midi file here

For more inforamtion on the command line interface for roll digitization pass the `-h` or `--help` parameter:

```
roll2midi --help
```

### Cardboard Disc Digitization

We currently support Image-to-Midi transformation for Ariston brand cardboard discs with 24 tracks. We expect our process to work for all types of discs that enode information in the same general way.
>>>>>>> 77351857

During development we use photographs of discs like the following:

![Ariston Brand Disc](assets/5070081_22.JPG)

These images are overexposed and have the start position of the disc aligned to 0 Degrees.
<<<<<<< HEAD
While we only did minimal testing with other types of photographs up until now, we generally expect our approach to also work for normal pictures, as long as there is sufficient contrast between the disc and the image background.
Be sure to pass the rotation of the start position of the disc using the `--offset` parameter (rotation is measured in the running direction of the disc, meaning counter-clockwise).
=======
While we only did minimal testing up until now, we expect our approach to also work for normal pictures, as long as there is sufficient contrast between the disc and the image background.
Currently this may require addition preprocessing.
Be sure to pass the rotation of the start position of the disc using the `--offset` parameter.
>>>>>>> 77351857

To digitize the example image included in this repository call the included command line utility, like so:

```{bash}
disc2midi -c ariston -m cluster assets/5070081_22.JPG out.mid
```

### Midi to Disc Transformation

Included in this package is functionality to create images of cardboard discs from midi files.
We currently include a profile for the Ariston 24 type of disc, though it should be relatively trivial to add support other types of discs.
You can test this with any midi file of your choosing, any notes that are not contained in the given format will be dropped automatically.

```{bash}
midi2disc -t ariston_24 -s 4000 -n "Title can have<br>multiple lines" input.mid output.png
```

Though this is not a core feature of our application we used midis generated from original discs to verify that the results are close to the original media.

### Disc to Roll Image Transformer

We also include a utility to transform circular media into a rectangular representation (similar to piano rolls).
This can be useful if you prefer to use an existing digitization solution for piano rolls for the image to midi transformation process.
It should generally work with all circular media types as long as there is sufficient contrast between background and medium for the algorithm to detect the edge of the medium correctly.
To transform the included color photography of the same disc as used above run:

```{bash}
disc2roll --offset 92 assets/5070081_11.JPG roll.JPG
```

### Cardboard Disc Generation

Included is an additional utitily that will create the image of a cardboard disc from a provided midi file. All notes that are in the midi file and not supported by the disc format will be ignored.

```
midi2disc -n "My Awesome Disc" midi_input.mid disc_output.jpg
```

## License

We provide this software under the GNU-GPL (Version 3-or-later, at your discretion).

The photographs included in this repository (located unter `assets/`) are taken from our research platform [MusiXplora](https://www.musixplora.de/) and are generally provided under a CC BY-SA 4.0 License unless otherwise specified.<|MERGE_RESOLUTION|>--- conflicted
+++ resolved
@@ -1,12 +1,7 @@
 # HMSM-Tools
 
-<<<<<<< HEAD
-This repository contains tool for the digitization and analysis of **H**istorical **M**usic **S**torage **M**edia.
-This python package is the software implementation for the [BMBF](https://www.bmbf.de/bmbf/de/home/home_node.html) funded research project [DISKOS](https://organology.uni-leipzig.de/index.php/forschung/diskos) at the [Research Center Digital Organology](https://organology.uni-leipzig.de/) at Leipzig University.
-=======
 This repository contains tool for the digitization and analysis of **H**istorical **M**usical **S**torage **M**edia.
 This python package is the software implementation for the digitization part of the [BMBF](https://www.bmbf.de/bmbf/de/home/home_node.html) funded research project [DISKOS](https://organology.uni-leipzig.de/index.php/forschung/diskos) at the [Research Center Digital Organology](https://organology.uni-leipzig.de/) at Leipzig University.
->>>>>>> 77351857
 
 Development is currently underway with support for additional formats/components beeing added.
 
@@ -22,11 +17,6 @@
 
 ## Usage
 
-<<<<<<< HEAD
-### Disc to Midi Transformation
-
-We currently support Image-to-Midi transformation for Ariston brand cardboard discs with 24 tracks. We are in the process of supporting additional types of media and expect to eventually roll out support for most if not all types of [discs](https://www.musixplora.de/mxp/2003518) as well as [piano rolls](https://www.musixplora.de/mxp/2002522) in the collection of the Museum of Musical Instruments at Leipzig University.
-=======
 ### Piano Roll Digitization
 
 We support digitization for a number of formats of piano rolls out of the box, for an overview see [FORMATS.md](docs/FORMATS.md).
@@ -55,21 +45,15 @@
 ### Cardboard Disc Digitization
 
 We currently support Image-to-Midi transformation for Ariston brand cardboard discs with 24 tracks. We expect our process to work for all types of discs that enode information in the same general way.
->>>>>>> 77351857
 
 During development we use photographs of discs like the following:
 
 ![Ariston Brand Disc](assets/5070081_22.JPG)
 
 These images are overexposed and have the start position of the disc aligned to 0 Degrees.
-<<<<<<< HEAD
-While we only did minimal testing with other types of photographs up until now, we generally expect our approach to also work for normal pictures, as long as there is sufficient contrast between the disc and the image background.
-Be sure to pass the rotation of the start position of the disc using the `--offset` parameter (rotation is measured in the running direction of the disc, meaning counter-clockwise).
-=======
 While we only did minimal testing up until now, we expect our approach to also work for normal pictures, as long as there is sufficient contrast between the disc and the image background.
 Currently this may require addition preprocessing.
 Be sure to pass the rotation of the start position of the disc using the `--offset` parameter.
->>>>>>> 77351857
 
 To digitize the example image included in this repository call the included command line utility, like so:
 
