# Copyright (c) 2023 David Fuhry, Museum of Musical Instruments, Leipzig University
import os

os.environ["OPENCV_IO_MAX_IMAGE_PIXELS"] = pow(2, 40).__str__()
import logging
import os
from typing import Optional, Tuple

import cv2
import numpy as np
import scipy.spatial
import sklearn.cluster

import hmsm.discs.utils
import hmsm.midi
import hmsm.utils


def process_disc(
    input_image: np.ndarray, output_path: str, config: dict, offset: Optional[int] = 0
) -> None:
    """Performs clustering based digitization of an input image

    This method will take the provided input image of a cardboard disc and attempt to extract all required information to create a midi file from it.

    Args:
        input_image (np.ndarray): Image of a cardboard disc
        output_path (str): File path to write the output midi file to
        config (dict): Dictionary containing configuration information for the digitization process, e.g. the mapping from disc tracks to midi numbers
        offset (Optional[int], optional): Offset of the disc start, in degrees counted counterclockwise. Defaults to 0.
        verbose (Optional[bool], optional): Should verbose output be enabled. Defaults to False.
    """
    # Binarize input image

    logging.info("Preprocessing image")

    if "binarization_threshold" in config:
        logging.debug(
            f"Using provided value of {config['binarization_threshold']} as binarziation threshold"
        )
        bin_image = hmsm.utils.binarize_image(
            input_image, config["binarization_threshold"]
        )
    else:
        logging.debug(
            "No binarization threshold provided, will use Otsu's method to estimate optimal threshold"
        )
        bin_image = hmsm.utils.binarize_image(input_image)

    # Crop to contents

    bin_image = hmsm.utils.crop_image_to_contents(bin_image)

    # Detect edges

    if "n_erosions" in config:
        logging.debug(
            f"Using provided value of {config['n_erosions']} for edge detection"
        )
        edges = hmsm.utils.morphological_edge_detection(bin_image, config["n_erosions"])
    else:
        logging.debug("Using default value for number of erosions")
        edges = hmsm.utils.morphological_edge_detection(bin_image)

    # Fit ellipse and find center

    # A note to myself: Coordinate order in python/numpy/opencv/etc. is...weird
    # The center coordinates the ellipse model returns are named xc and yx, however they are actually row,column indices
    # There are reasons for this behaviour (so I've been told).
    # For all practical purposes we should always be fine by using the coordinates in the order (y,x) (which really is (x,y) but who knows what reality is at this point),
    # which is also what we get from numpy when calculating indices,
    # except for one use case, which is the distance calculation from scipy spatial where we have to provide them as (center_x, center_y)

    center_x, center_y, a, b, theta = hmsm.discs.utils.fit_ellipse_to_circumference(
        bin_image
    )

    # Remove everything that is on the inner disc label

    ellipse_mask = cv2.ellipse(
        np.zeros((edges.shape[0], edges.shape[1]), np.uint8),
        (center_y, center_x),
        (int(a * config["radius_inner"]), int(b * config["radius_inner"])),
        theta,
        0,
        360,
        1,
        -1,
    )

    edges[ellipse_mask == 1] = 0

    # Convert to coordinates

    coords = hmsm.utils.to_coord_lists(edges)

    # Get the outer edge of the disc for distance calculationsä
    # We currently do this by getting the biggest edge of our edge list (which should always be the outer disc edge)
    # We could calculate the edge from the ellipse formula like following,
    # which should be better in case the disc has physical damages around it's edges
    # but also introduces some (possibly very minor) inaccuracies

    # outer_edge = cv2.ellipse(np.zeros((edges.shape[0], edges.shape[1]), np.uint8), (center_y, center_x), (int(a), int(b)), theta, 0, 360, 1, 1)
    # outer_edge = np.argwhere(outer_edge == 1)

    outer_edge_key = max(coords, key=lambda k: coords[k].shape[0])
    outer_edge = coords[outer_edge_key]

    # We can now drop the edge of the outer edge

    del coords[outer_edge_key]

    coords = _filter_coords(coords)

    # Note the swapped center coordinates here and here only

    track_mapping = assign_tracks(
        coords,
        (center_x, center_y),
        outer_edge,
        len(config["track_mapping"]),
        config["first_track"],
    )

    # Calculate the start and end positions of every hole relative to the circumference of the disc

    timing_data = calculate_note_timings(coords, (center_y, center_x), offset)

    # Combine with track information to create midi

    midi_notes = [
        config["track_mapping"][str(track)] for track in track_mapping.values()
    ]

    midi_file = hmsm.midi.create_midi(
<<<<<<< HEAD
        timing_data[:, 1].tolist(), timing_data[:, 3].tolist(), midi_notes
=======
        timing_data[:, 1].tolist(), timing_data[:, 3].tolist(), midi_notes, 320
>>>>>>> 77351857
    )

    midi_file.save(output_path)


def calculate_note_timings(
    coords: dict, center: Tuple[int, int], offset: Optional[int] = 0
) -> np.ndarray:
    """Calculate timing information

    Given a dictionary of edges (in the form of coordinate lists) this method will calculate the timing information (beginning, end and duration) for the associated edges.

    Args:
        coords (dict): Dictionary with edge ids as keys and coordinate lists as values
        center (Tuple[int, int]): Position of the center of the disc, in the form (y, x)
        offset (Optional[int], optional): Offset of the disc beginning, in degrees counterclockwise. Defaults to 0.

    Returns:
        np.ndarray: An array containing four columns: The note id, note beginning, note end and note duration, all except the id in degrees
    """
    start_positions = list()
    end_positions = list()
    (center_y, center_x) = center

    for edge in coords.values():
        # Shift coordinates by the center of the disc to make them centered around (0,0) and calculate the rotation in degrees
        degrees = np.arctan2(edge[:, 1] - center_y, edge[:, 0] - center_x) * 180 / np.pi
        start_positions.append(degrees.min())
        end_positions.append(degrees.max())

    timing_data = np.empty((len(coords), 4), np.float64)
    timing_data[:, 0] = list(coords.keys())
    timing_data[:, 1] = start_positions
    timing_data[:, 2] = end_positions
    timing_data[:, 3] = timing_data[:, 2] - timing_data[:, 1]
    timing_data[:, [1, 2]] = timing_data[:, [1, 2]] + 180

    if offset is not None and offset > 0:
        note_timings = timing_data[:, [1, 2]]
        note_timings = note_timings - offset
        note_timings[note_timings < 0] = note_timings[note_timings < 0] + 360
        timing_data[:, [1, 2]] = note_timings

    # At this point we can potentially run into two problems:
    # Notes that sounded over the original start position and have a start time that is higher than their end time after appling the offset
    # aswell as notes that were not orginally sounding over the start positon but are now

    def sanitize_notes(row):
        # Doing this rowwise (as we do here) is most certainly less efficient than fixing both problems seperatly with vectorized operations
        # However as we only have a very limited number of rows (in the order of 10^3) we do it this way for better maintainabiltity

        if row[2] > row[1]:
            return row

        # For the first class of notes we just switch around start and end time and recalculate their length

        if row[3] > 100:
            row = row[[0, 2, 1, 3]]
            row[3] = row[2] - row[1]
            return row

        # For the second class of problematic values the 'correct' solution is a bit less clear
        # We currently drop the part that sounds shorter when split on the starting position, though this might be problematic in some cases
        # However this problem almost certainly stems from an incorrect alignment of the starting position of the disc so we're really just doing damage control here

        if 360 - row[1] < row[2]:
            row[1] = 0
        else:
            row[2] = 360

        row[3] = row[2] - row[1]
        return row

    timing_data = np.apply_along_axis(sanitize_notes, axis=1, arr=timing_data)

    return timing_data


def assign_tracks(
    coords: dict,
    center: Tuple[int, int],
    outer_edge: np.ndarray,
    n_tracks: int,
    first_track: float,
) -> dict:
    """Find the track assignments for the given edges

    This will find the track each edge belongs to by performing a cluster analysis on the calculated distances between the edge and the center and outer edge of the disc.

    Args:
        coords (dict): Dic
        center (Tuple[int, int]): Position of the center of the disc, crucially in the form (x, y)
        outer_edge (np.ndarray): Coordinate list of the outer edge of the disc
        n_tracks (int): Theoretical number of tracks on the disc, regardless of whether they are used on this particular medium
        first_track (float): Relative distance of the first track between disc center and outer edge

    Returns:
        dict: A dictionary containing track assignments for all edge ids, keys are edge ids as in coords, values are assigned track numbers
    """

    logger = logging.getLogger()

    # List to store the distance from edge center to disc center relative to the disc radius
    # Using relative distances allows us to compensate for some warping and also to
    # use the same paramters for clustering regardless of the actual image size
    distances = list()

    for idx, edge in coords.items():
        # This is not super accurate and one might consider using the closest or farthest point of each edge relative to the center
        # however practical testing showed that there is no practical difference in clustering quality
        edge_center = np.mean(edge, 0).astype(np.uint16)
        edge_center = np.expand_dims(edge_center, axis=0)

        dist_inner = scipy.spatial.distance.cdist(edge_center, [center]).min()
        dist_outer = scipy.spatial.distance.cdist(edge_center, outer_edge).min()
        # dist_inner = scipy.spatial.distance.cdist(edge_center, [center]).min()
        # dist_outer = scipy.spatial.distance.cdist(edge_center, outer_edge).min()
        distances.append(dist_inner / (dist_outer + dist_inner))

    # Use MeanShift clustering to group edges together
    # MeanShift has the advantage of not needing a priori knowledge of the number of clusters
    # It has also proven to be more robust compared to algorithms for natural break optimization/1-D Clustering for our use case
    # As it is meant to cluster 2-D Data, we just add a dummy second dimension which is 0 always

    cluster_data = np.array(distances)
    cluster_data = cluster_data * 1000
    cluster_data = np.column_stack((cluster_data, np.zeros(len(cluster_data))))
    cluster_data = cluster_data.astype(int)
    # Using a bandwidth of 8 has shown to work generally well in empirical testing
    # It should do so across multiple disc sizes as we scale for the disc radius
    mean_shift = sklearn.cluster.MeanShift(bandwidth=8)
    mean_shift.fit(cluster_data)
    labels = mean_shift.labels_

    # Sort classes and create mapping
    assignments = np.column_stack((labels, np.array(distances)))
    ids = np.unique(assignments[:, 0])
    cluster_means = [np.mean(assignments[assignments[:, 0] == i, 1]) for i in ids]
    cluster_means = np.column_stack((ids, cluster_means))
    cluster_means = cluster_means[cluster_means[:, 1].argsort()]

    # At this point we might have ended up with more clusters than there are tracks on the disc
    # So we merge them back together until we have at max as many clusters as tracks

    while cluster_means.shape[0] > n_tracks:
        dists = np.diff(cluster_means[:, 1])
        merge_to_idx = np.argmin(dists)
        merge_to = cluster_means[merge_to_idx, 0]
        merge_from = cluster_means[merge_to_idx + 1, 0]

        assignments[assignments[:, 0] == merge_from, 0] = merge_to
        assignments[assignments[:, 0] > merge_to, 0] = (
            assignments[assignments[:, 0] > merge_to, 0] - 1
        )

        labels[labels == merge_from] = merge_to
        labels[labels > merge_to] = labels[labels > merge_to] - 1

        ids = np.unique(assignments[:, 0])
        cluster_means = [np.mean(assignments[assignments[:, 0] == i, 1]) for i in ids]

        cluster_means = np.column_stack((ids, cluster_means))
        cluster_means = cluster_means[cluster_means[:, 1].argsort()]

    # Change the labels so they are sorted from the inside of the disc to the outside

    copy = np.zeros_like(labels)
    for cluster in np.unique(labels):
        copy[labels == cluster] = np.argwhere(cluster_means[:, 0] == cluster)[0][0]

    labels = copy + 1

    assignments = np.column_stack((list(coords.keys()), labels))

    # If we end up with less tracks than are on the format we want to
    # find the places where unpopulated tracks are located and shift everything accordingly

    # Calculate average track distance

    track_distances = np.column_stack(
        (np.arange(1, cluster_means.shape[0] + 1), cluster_means[:, 1])
    )

    track_distances = np.insert(track_distances, 0, np.array((0, first_track)), 0)

    track_distances = np.column_stack(
        (track_distances[:, 0], np.append(0, np.diff(track_distances[:, 1], axis=0)))
    )

    median_track_width = np.median(track_distances, axis=0)[1]

    # Shift tracks until we have the correct number of tracks

    while np.max(track_distances, axis=0)[0] < n_tracks:
        max_row_idx = np.argmax(track_distances, axis=0)[1]
        max_row = track_distances[max_row_idx]

        if round((max_row[1] - median_track_width) / median_track_width) < 1:
            break

        track_distances[max_row_idx][1] = max_row[1] - median_track_width

        # Increment all rows after this one up

        for i in range(max_row_idx, len(track_distances)):
            track_distances[i][0] = track_distances[i][0] + 1

    # Alter assignments

    copy = assignments.copy()

    for track in np.unique(assignments[:, 1]):
        copy[:, 1][assignments[:, 1] == track] = track_distances[int(track), 0]

    assignments = dict(zip(copy[:, 0], copy[:, 1]))

    if logger.isEnabledFor(logging.DEBUG):
        plot_data = dict(zip(assignments.values(), coords.values()))
        debug_image = hmsm.utils.image_from_coords(
            list(coords.values()), labels=list(assignments.values())
        )
        cv2.imwrite(
            os.path.join("debug_data", "tracks_after_correction.jpg"), debug_image
        )

<<<<<<< HEAD
    return assignments


def _filter_coords(coords: dict) -> dict:
    coords_reject = {
        k: v
        for k, v in coords.items()
        if scipy.spatial.distance.cdist(v, v).max() <= 25
    }

    coords_accept = {
        k: v for k, v in coords.items() if scipy.spatial.distance.cdist(v, v).max() > 25
    }

    return coords_accept
    max_dists = [
        scipy.spatial.distance.cdist(coord_set, coord_set).max()
        for coord_set in list(coords.values())
    ]

    pass
=======
    return assignments
>>>>>>> 77351857
<|MERGE_RESOLUTION|>--- conflicted
+++ resolved
@@ -133,11 +133,7 @@
     ]
 
     midi_file = hmsm.midi.create_midi(
-<<<<<<< HEAD
-        timing_data[:, 1].tolist(), timing_data[:, 3].tolist(), midi_notes
-=======
         timing_data[:, 1].tolist(), timing_data[:, 3].tolist(), midi_notes, 320
->>>>>>> 77351857
     )
 
     midi_file.save(output_path)
@@ -363,7 +359,6 @@
             os.path.join("debug_data", "tracks_after_correction.jpg"), debug_image
         )
 
-<<<<<<< HEAD
     return assignments
 
 
@@ -384,7 +379,4 @@
         for coord_set in list(coords.values())
     ]
 
-    pass
-=======
-    return assignments
->>>>>>> 77351857
+    pass