# Copyright (c) 2023 David Fuhry, Museum of Musical Instruments, Leipzig University

import argparse
import datetime
import logging
import pathlib
import sys
import traceback

import skimage.io

import hmsm.config
import hmsm.discs

# import hmsm.rolls.utils
import hmsm.discs.generator
import hmsm.discs.utils
import hmsm.rolls.analysis
import hmsm.rolls.utils


def disc2roll(argv=sys.argv):
    """CLI entrypoint for disc to roll transformation

    Args:
        argv (list, optional): Command line arguments. Defaults to sys.argv.
    """
    parser = argparse.ArgumentParser()
    parser.add_argument("input", help="Input image file")
    parser.add_argument("output", help="Filename to write output image to")
    parser.add_argument(
        "-t",
        "--threshold",
        dest="threshold",
        default=None,
        const=None,
        nargs="?",
        help="Threshold value to use for binarization, must be in range [0,255] if provided",
    )
    parser.add_argument(
        "-b",
        "--binarize",
        dest="binarize",
        action="store_true",
        help="Binarize the image",
    )
    parser.add_argument(
        "-o",
        "--offset",
        dest="offset",
        default=0,
        const=0,
        nargs="?",
        type=int,
        help="Offset of the disc starting position, in degrees. Must be in range [0,360] if provided",
    )
    parser.add_argument(
        "-d",
        "--debug",
        action="store_true",
        help="Enable debug output. Note that this will also output various messages from other used python packages.",
    )
    parser.set_defaults(debug=False, offset=0, threshold=None, binarize=False)
    args = parser.parse_args(argv[1:])

    logging.basicConfig(
        level=logging.DEBUG if args.debug else logging.INFO,
        format="%(asctime)s [%(levelname)s]: %(message)s",
    )

    try:
        image = skimage.io.imread(args.input)
    except FileNotFoundError:
        logging.error(
            f"The system could not find the specified file at path '{args.input}', could not read image file"
        )
        sys.exit()
    logging.info("Beginning transformation process")
    output = hmsm.discs.utils.transform_to_rectangle(image, args.offset, args.binarize)
    logging.info("Transformation processed")
    skimage.io.imsave(args.output, output)
    logging.info(f"Output written to {args.output}")


def disc2midi(argv=sys.argv):
    """CLI entrypoint for disc to midi transformation

    Args:
        argv (list, optional): Command line arguments. Defaults to sys.argv.
    """
    parser = argparse.ArgumentParser()
    parser.add_argument("input", help="Input image file")
    parser.add_argument("output", help="Filename to write output midi to")
    required_named = parser.add_argument_group("required named arguments")
    required_named.add_argument(
        "-c",
        "--config",
        dest="config",
        required=True,
        help="Configuration to use for digitization. Must be either the name of a provided profile, path to a json file containing the required information or a json string with configuration data.",
    )
    required_named.add_argument(
        "-m",
        "--method",
        dest="method",
        required=True,
        help="Method to use for digitization. Currently only 'cluster' is supported.",
    )
    parser.add_argument(
        "-o",
        "--offset",
        dest="offset",
        default=0,
        const=0,
        nargs="?",
        type=int,
        help="Offset of the disc starting position, in degrees. Must be in range [0,360] if provided",
    )
    parser.add_argument(
        "-d",
        "--debug",
        action="store_true",
        help="Enable debug output. Note that this will also output various messages from other used python packages and add siginificant calculation overhead for creating debug information.",
    )
    parser.set_defaults(debug=False, offset=0)
    args = parser.parse_args(argv[1:])

    logging.basicConfig(
        level=logging.DEBUG if args.debug else logging.INFO,
        format="%(asctime)s [%(levelname)s]: %(message)s",
    )

    if args.debug:
        pathlib.Path("debug_data").mkdir(exist_ok=True)

    try:
        config = hmsm.config.get_config(args.config, args.method)
    except Exception:
        logging.error("Failed to read configuration, the following exception occured:")
        traceback.print_exc()
        sys.exit(1)

    hmsm.discs.process_disc(args.input, args.output, args.method, config, args.offset)


def roll2masks(argv=sys.argv):
    """CLI entrypoint for mask creation on piano rolls

    Args:
        argv (list, optional): Command line arguments. Defaults to sys.argv.
    """
    parser = argparse.ArgumentParser()
    parser.add_argument("input", help="Input image file")
    parser.add_argument(
        "-s",
        "--chunk_size",
        dest="chunk_size",
        default=4000,
        const=4000,
        nargs="?",
        type=int,
        help="Size of the image chunks to use for processing",
    )
    parser.add_argument(
        "-n",
        "--n_clusters",
        dest="n_clusters",
        default=2,
        const=2,
        nargs="?",
        type=int,
        help="Number of clusters to consider when creating masks. Note that there will always be n+1 clusters as one cluster is implicitly created during binarization.",
    )
    parser.add_argument(
        "-d",
        "--debug",
        action="store_true",
        help="Enable debug output. Note that this will also output various messages from other used python packages and add siginificant calculation overhead for creating debug information.",
    )
    parser.set_defaults(debug=False, n_clusters=2, chunk_size=4000)
    args = parser.parse_args(argv[1:])

    pathlib.Path("masks").mkdir(exist_ok=True)

    logging.basicConfig(
        level=logging.DEBUG if args.debug else logging.INFO,
        format="%(asctime)s [%(levelname)s]: %(message)s",
    )

    hmsm.rolls.utils.create_chunk_masks(args.input, args.chunk_size, args.n_clusters)


def midi2disc(argv=sys.argv):
    """CLI entrypoint for disc image creation from a midi file

    Args:
        argv (list, optional): Command line arguments. Defaults to sys.argv.
    """

    parser = argparse.ArgumentParser()
<<<<<<< HEAD
    parser.add_argument("input", help = "Input midi file")
    parser.add_argument("output", help = "Output image file")
    parser.add_argument("-t", "--type", dest = "type", default = "ariston_24", const = "ariston_24", nargs= "?", type = str, help = "Type of disc to create")
    parser.add_argument("-s", "--size", dest = "size", default = 4000, const = 4000, nargs= "?", type = int, help = "Diameter of the disc to create (in pixels)")
    parser.add_argument("-l", "--logo-file", dest = "logo_file", default = None, const = None, nargs= "?", type = str, help = "Logo file to apply to the disc")
    parser.add_argument("-n", "--name", dest = "name", default = None, const = None, nargs= "?", type = str, help = "Name to use for the disc title. Newlines are indicated with `<br>`.")
    parser.add_argument("-d", "--debug", action = "store_true", help = "Enable debug output.")   
    parser.set_defaults(type = "ariston_24", size = 4000, logo_file = None, name = None, debug = False)                                       
=======
    parser.add_argument("input", help="Input midi file")
    parser.add_argument("output", help="Output image file")
    parser.add_argument(
        "-t",
        "--type",
        dest="type",
        default="ariston_24",
        const="ariston_24",
        nargs="?",
        type=str,
        help="Type of disc to create",
    )
    parser.add_argument(
        "-s",
        "--size",
        dest="size",
        default=4000,
        const=4000,
        nargs="?",
        type=int,
        help="Diameter of the disc to create (in pixels)",
    )
    parser.add_argument(
        "-l",
        "--logo-file",
        dest="logo_file",
        default=None,
        const=None,
        nargs="?",
        type=str,
        help="Logo file to apply to the disc",
    )
    parser.add_argument(
        "-n",
        "--name",
        dest="name",
        default=None,
        const=None,
        nargs="?",
        type=str,
        help="Name to use for the disc title.",
    )
    parser.add_argument(
        "-d", "--debug", action="store_true", help="Enable debug output."
    )
    parser.set_defaults(
        type="ariston_24", size=4000, logo_file=None, name=None, debug=False
    )
    args = parser.parse_args(argv[1:])

    logging.basicConfig(
        level=logging.DEBUG if args.debug else logging.INFO,
        format="%(asctime)s [%(levelname)s]: %(message)s",
    )

    hmsm.discs.generator.generate_disc(
        args.input, args.output, args.size, args.type, args.name, args.logo_file
    )


def roll2midi(argv=sys.argv):
    """CLI entrypoint for piano roll to midi transformation

    Args:
        argv (list, optional): Command line arguments. Defaults to sys.argv.
    """

    parser = argparse.ArgumentParser()
    parser.add_argument("input", help="Input image file")
    parser.add_argument("output", help="Filename to write output midi to")
    required_named = parser.add_argument_group("required named arguments")
    required_named.add_argument(
        "-c",
        "--config",
        dest="config",
        required=True,
        help="Configuration to use for digitization. Must be either the name of a provided profile, path to a json file containing the required information or a json string with configuration data.",
    )
    parser.add_argument(
        "-s",
        "--chunk_size",
        dest="chunk_size",
        default=4000,
        const=4000,
        nargs="?",
        type=int,
        help="Size of the image chunks to use for processing",
    )
    parser.add_argument(
        "-d",
        "--debug",
        action="store_true",
        help="Enable debug output. Note that this will also output various messages from other utilized third party python packages that use PEP 282 logging (notably scikit image) and add siginificant calculation overhead for creating debug information.",
    )
    parser.add_argument(
        "-l",
        "--skip-lines",
        dest="skip_lines",
        default=0,
        const=0,
        nargs="?",
        type=int,
        help="Optional number of lines to skip before starting to process the file.",
    )
    parser.add_argument(
        "-b",
        "--background",
        dest="bg_color",
        default="guess",
        const="guess",
        nargs="?",
        type=str,
        help="Color of the background in the provided roll scan. Currently only black or white backgrounds are supported. If ommited this will be estimated from a sample of pixels.",
    )
    parser.set_defaults(debug=False, bg_color="guess")
    args = parser.parse_args(argv[1:])

    logging.basicConfig(
        level=logging.DEBUG if args.debug else logging.INFO,
        format="%(asctime)s [%(levelname)s]: %(message)s",
    )

    print(
        "This program is licensed to you under the terms of the GNU General Public License v3.0 or later and comes with ABSOLUTELY NO WARRANTY.\n\n"
    )

    if args.debug:
        debug_path = f"debug_data_{input}"
        pathlib.Path(debug_path).mkdir(exist_ok=True)
        pathlib.Path(f"{debug_path}/masks").mkdir(exist_ok=True)
    try:
        config = hmsm.config.get_config(args.config, "roll")
    except Exception:
        logging.error("Failed to read configuration, the following exception occured:")
        traceback.print_exc()
        sys.exit(1)

    hmsm.rolls.process_roll(
        args.input,
        args.output,
        config,
        args.bg_color,
        args.chunk_size,
        args.skip_lines,
    )


def roll2config(argv=sys.argv):
    """CLI entrypoint for initial analysis and estimation of configuration parameters

    Args:
        argv (list, optional): Command line arguments. Defaults to sys.argv.
    """
    parser = argparse.ArgumentParser()
    parser.add_argument("input", help="Input image file")
    parser.add_argument("output", help="Output json file")
    required_named = parser.add_argument_group("required named arguments")
    required_named.add_argument(
        "-w",
        "--width",
        dest="width",
        default=-1,
        const=-1,
        nargs="?",
        type=float,
        help="Width of the physical roll in mm",
    )
    parser.add_argument(
        "-l",
        "--skip_lines",
        dest="line_skip",
        default=0,
        const=0,
        nargs="?",
        type=float,
        help="Number of lines to skip from the beginning of the roll",
    )
    parser.add_argument(
        "-s",
        "--hole_size",
        dest="hole_width",
        default=1.5,
        const=1.5,
        nargs="?",
        type=float,
        help="Width of the holes on the roll. Currently only roles with uniform holes are supported.",
    )
    parser.add_argument(
        "-t",
        "--threshold",
        dest="threshold",
        default=0.15,
        const=0.15,
        nargs="?",
        type=float,
        help="Threshold to use when binarizing, must be between 0 and 1",
    )
    parser.add_argument(
        "-b",
        "--bandwidth",
        dest="bandwidth",
        default=2,
        const=2,
        nargs="?",
        type=float,
        help="Bandwith to use for the underlying alogrithm when finding tracks. Higher values will result in more tracks beeing grouped together while lower values will separate more tracks. You will likely not have to touch this.",
    )
    parser.add_argument(
        "-c",
        "--chunk_size",
        dest="chunk_size",
        default=4000,
        const=4000,
        nargs="?",
        type=float,
        help="(Vertical) size of chunks to use for processing the piano roll.",
    )
>>>>>>> 77351857
    args = parser.parse_args(argv[1:])

    logging.basicConfig(
        level=logging.INFO,
        format="%(asctime)s [%(levelname)s]: %(message)s",
    )

    hmsm.rolls.analysis.analyze_roll(
        args.input,
        args.output,
        args.width,
        args.line_skip,
        args.hole_width,
        args.threshold,
        args.bandwidth,
        args.chunk_size,
    )<|MERGE_RESOLUTION|>--- conflicted
+++ resolved
@@ -198,16 +198,6 @@
     """
 
     parser = argparse.ArgumentParser()
-<<<<<<< HEAD
-    parser.add_argument("input", help = "Input midi file")
-    parser.add_argument("output", help = "Output image file")
-    parser.add_argument("-t", "--type", dest = "type", default = "ariston_24", const = "ariston_24", nargs= "?", type = str, help = "Type of disc to create")
-    parser.add_argument("-s", "--size", dest = "size", default = 4000, const = 4000, nargs= "?", type = int, help = "Diameter of the disc to create (in pixels)")
-    parser.add_argument("-l", "--logo-file", dest = "logo_file", default = None, const = None, nargs= "?", type = str, help = "Logo file to apply to the disc")
-    parser.add_argument("-n", "--name", dest = "name", default = None, const = None, nargs= "?", type = str, help = "Name to use for the disc title. Newlines are indicated with `<br>`.")
-    parser.add_argument("-d", "--debug", action = "store_true", help = "Enable debug output.")   
-    parser.set_defaults(type = "ariston_24", size = 4000, logo_file = None, name = None, debug = False)                                       
-=======
     parser.add_argument("input", help="Input midi file")
     parser.add_argument("output", help="Output image file")
     parser.add_argument(
@@ -425,7 +415,6 @@
         type=float,
         help="(Vertical) size of chunks to use for processing the piano roll.",
     )
->>>>>>> 77351857
     args = parser.parse_args(argv[1:])
 
     logging.basicConfig(
