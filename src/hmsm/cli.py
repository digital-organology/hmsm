# Copyright (c) 2023 David Fuhry, Museum of Musical Instruments, Leipzig University

import argparse
import logging
import pathlib
import sys
import traceback

import skimage.io

import hmsm.config
import hmsm.discs
<<<<<<< HEAD
import hmsm.discs.utils
import hmsm.rolls.utils
=======
# import hmsm.rolls.utils
import hmsm.discs.generator
import hmsm.config
import skimage.io
import pathlib
>>>>>>> 73578a64


def disc2roll(argv=sys.argv):
    """CLI entrypoint for disc to roll transformation

    Args:
        argv (list, optional): Command line arguments. Defaults to sys.argv.
    """
    parser = argparse.ArgumentParser()
    parser.add_argument("input", help="Input image file")
    parser.add_argument("output", help="Filename to write output image to")
    parser.add_argument(
        "-t",
        "--threshold",
        dest="threshold",
        default=None,
        const=None,
        nargs="?",
        help="Threshold value to use for binarization, must be in range [0,255] if provided",
    )
    parser.add_argument(
        "-b",
        "--binarize",
        dest="binarize",
        action="store_true",
        help="Binarize the image",
    )
    parser.add_argument(
        "-o",
        "--offset",
        dest="offset",
        default=0,
        const=0,
        nargs="?",
        type=int,
        help="Offset of the disc starting position, in degrees. Must be in range [0,360] if provided",
    )
    parser.add_argument(
        "-d",
        "--debug",
        action="store_true",
        help="Enable debug output. Note that this will also output various messages from other used python packages.",
    )
    parser.set_defaults(debug=False, offset=0, threshold=None, binarize=False)
    args = parser.parse_args(argv[1:])

    logging.basicConfig(
        level=logging.DEBUG if args.debug else logging.INFO,
        format="%(asctime)s [%(levelname)s]: %(message)s",
    )

    try:
        image = skimage.io.imread(args.input)
    except FileNotFoundError:
        logging.error(
            f"The system could not find the specified file at path '{args.input}', could not read image file"
        )
        sys.exit()
    logging.info("Beginning transformation process")
    output = hmsm.discs.utils.transform_to_rectangle(image, args.offset, args.binarize)
    logging.info("Transformation processed")
    skimage.io.imsave(args.output, output)
    logging.info(f"Output written to {args.output}")


def disc2midi(argv=sys.argv):
    """CLI entrypoint for disc to midi transformation

    Args:
        argv (list, optional): Command line arguments. Defaults to sys.argv.
    """
    parser = argparse.ArgumentParser()
    parser.add_argument("input", help="Input image file")
    parser.add_argument("output", help="Filename to write output midi to")
    required_named = parser.add_argument_group("required named arguments")
    required_named.add_argument(
        "-c",
        "--config",
        dest="config",
        required=True,
        help="Configuration to use for digitization. Must be either the name of a provided profile, path to a json file containing the required information or a json string with configuration data.",
    )
    required_named.add_argument(
        "-m",
        "--method",
        dest="method",
        required=True,
        help="Method to use for digitization. Currently only 'cluster' is supported.",
    )
    parser.add_argument(
        "-o",
        "--offset",
        dest="offset",
        default=0,
        const=0,
        nargs="?",
        type=int,
        help="Offset of the disc starting position, in degrees. Must be in range [0,360] if provided",
    )
    parser.add_argument(
        "-d",
        "--debug",
        action="store_true",
        help="Enable debug output. Note that this will also output various messages from other used python packages and add siginificant calculation overhead for creating debug information.",
    )
    parser.set_defaults(debug=False, offset=0)
    args = parser.parse_args(argv[1:])

    logging.basicConfig(
        level=logging.DEBUG if args.debug else logging.INFO,
        format="%(asctime)s [%(levelname)s]: %(message)s",
    )

    if args.debug:
        pathlib.Path("debug_data").mkdir(exist_ok=True)

    try:
        config = hmsm.config.get_config(args.config, args.method)
    except Exception:
        logging.error("Failed to read configuration, the following exception occured:")
        traceback.print_exc()
        sys.exit(1)

    hmsm.discs.process_disc(args.input, args.output, args.method, config, args.offset)


def roll2masks(argv=sys.argv):
    """CLI entrypoint for mask creation on piano rolls

    Args:
        argv (list, optional): Command line arguments. Defaults to sys.argv.
    """
    parser = argparse.ArgumentParser()
    parser.add_argument("input", help="Input image file")
    parser.add_argument(
        "-s",
        "--chunk_size",
        dest="chunk_size",
        default=4000,
        const=4000,
        nargs="?",
        type=int,
        help="Size of the image chunks to use for processing",
    )
    parser.add_argument(
        "-n",
        "--n_clusters",
        dest="n_clusters",
        default=2,
        const=2,
        nargs="?",
        type=int,
        help="Number of clusters to consider when creating masks. Note that there will always be n+1 clusters as one cluster is implicitly created during binarization.",
    )
    parser.add_argument(
        "-d",
        "--debug",
        action="store_true",
        help="Enable debug output. Note that this will also output various messages from other used python packages and add siginificant calculation overhead for creating debug information.",
    )
    parser.set_defaults(debug=False, n_clusters=2, chunk_size=4000)
    args = parser.parse_args(argv[1:])

    pathlib.Path("masks").mkdir(exist_ok=True)

    logging.basicConfig(
        level=logging.DEBUG if args.debug else logging.INFO,
        format="%(asctime)s [%(levelname)s]: %(message)s",
    )

    hmsm.rolls.utils.create_chunk_masks(args.input, args.chunk_size, args.n_clusters)


def roll2midi(argv=sys.argv):
    """CLI entrypoint for piano roll to midi transformation

    Args:
        argv (list, optional): Command line arguments. Defaults to sys.argv.
    """

    parser = argparse.ArgumentParser()
    parser.add_argument("input", help="Input image file")
    parser.add_argument("output", help="Filename to write output midi to")
    required_named = parser.add_argument_group("required named arguments")
    required_named.add_argument(
        "-c",
        "--config",
        dest="config",
        required=True,
        help="Configuration to use for digitization. Must be either the name of a provided profile, path to a json file containing the required information or a json string with configuration data.",
    )
    parser.add_argument(
        "-s",
        "--chunk_size",
        dest="chunk_size",
        default=4000,
        const=4000,
        nargs="?",
        type=int,
        help="Size of the image chunks to use for processing",
    )
    parser.add_argument(
        "-n",
        "--n_clusters",
        dest="n_clusters",
        default=2,
        const=2,
        nargs="?",
        type=int,
        help="Number of clusters to consider when creating masks. Note that there will always be n+1 clusters as one cluster is implicitly created during binarization.",
    )
    parser.add_argument(
        "-d",
        "--debug",
        action="store_true",
        help="Enable debug output. Note that this will also output various messages from other used python packages and add siginificant calculation overhead for creating debug information.",
    )
    parser.set_defaults(debug=False, n_clusters=2, chunk_size=4000)
    args = parser.parse_args(argv[1:])

    logging.basicConfig(
        level=logging.DEBUG if args.debug else logging.INFO,
        format="%(asctime)s [%(levelname)s]: %(message)s",
    )

<<<<<<< HEAD
    if args.debug:
        pathlib.Path("debug_data").mkdir(exist_ok=True)
        pathlib.Path("masks").mkdir(exist_ok=True)
    try:
        config = hmsm.config.get_config(args.config, "roll")
    except Exception:
        logging.error("Failed to read configuration, the following exception occured:")
        traceback.print_exc()
        sys.exit(1)

    hmsm.rolls.process_roll(
        args.input, args.output, "roll", config, args.n_clusters, args.chunk_size
    )
=======
    hmsm.rolls.utils.create_chunk_masks(args.input, args.chunk_size, args.n_clusters)

def midi2disc(argv = sys.argv):
    """CLI entrypoint for disc image creation from a midi file

    Args:
        argv (list, optional): Command line arguments. Defaults to sys.argv.
    """
    parser = argparse.ArgumentParser()
    parser.add_argument("input", help = "Input midi file")
    parser.add_argument("output", help = "Output image file")
    parser.add_argument("-t", "--type", dest = "type", default = "ariston_24", const = "ariston_24", nargs= "?", type = str, help = "Type of disc to create")
    parser.add_argument("-s", "--size", dest = "size", default = 4000, const = 4000, nargs= "?", type = int, help = "Diameter of the disc to create (in pixels)")
    parser.add_argument("-l", "--logo-file", dest = "logo_file", default = None, const = None, nargs= "?", type = str, help = "Logo file to apply to the disc")
    parser.add_argument("-n", "--name", dest = "name", default = None, const = None, nargs= "?", type = str, help = "Name to use for the disc title.")
    parser.add_argument("-d", "--debug", action = "store_true", help = "Enable debug output.")   
    parser.set_defaults(type = "ariston_24", size = 4000, logo_file = None, name = None, debug = False)                                       
    args = parser.parse_args(argv[1:])

    logging.basicConfig(
        level = logging.DEBUG if args.debug else logging.INFO,
        format = "%(asctime)s [%(levelname)s]: %(message)s"
    )

    hmsm.discs.generator.generate_disc(args.input, args.output, args.size, args.type, args.name, args.logo_file)
>>>>>>> 73578a64
<|MERGE_RESOLUTION|>--- conflicted
+++ resolved
@@ -10,16 +10,11 @@
 
 import hmsm.config
 import hmsm.discs
-<<<<<<< HEAD
+
+# import hmsm.rolls.utils
+import hmsm.discs.generator
 import hmsm.discs.utils
 import hmsm.rolls.utils
-=======
-# import hmsm.rolls.utils
-import hmsm.discs.generator
-import hmsm.config
-import skimage.io
-import pathlib
->>>>>>> 73578a64
 
 
 def disc2roll(argv=sys.argv):
@@ -193,6 +188,74 @@
     hmsm.rolls.utils.create_chunk_masks(args.input, args.chunk_size, args.n_clusters)
 
 
+def midi2disc(argv=sys.argv):
+    """CLI entrypoint for disc image creation from a midi file
+
+    Args:
+        argv (list, optional): Command line arguments. Defaults to sys.argv.
+    """
+
+    parser = argparse.ArgumentParser()
+    parser.add_argument("input", help="Input midi file")
+    parser.add_argument("output", help="Output image file")
+    parser.add_argument(
+        "-t",
+        "--type",
+        dest="type",
+        default="ariston_24",
+        const="ariston_24",
+        nargs="?",
+        type=str,
+        help="Type of disc to create",
+    )
+    parser.add_argument(
+        "-s",
+        "--size",
+        dest="size",
+        default=4000,
+        const=4000,
+        nargs="?",
+        type=int,
+        help="Diameter of the disc to create (in pixels)",
+    )
+    parser.add_argument(
+        "-l",
+        "--logo-file",
+        dest="logo_file",
+        default=None,
+        const=None,
+        nargs="?",
+        type=str,
+        help="Logo file to apply to the disc",
+    )
+    parser.add_argument(
+        "-n",
+        "--name",
+        dest="name",
+        default=None,
+        const=None,
+        nargs="?",
+        type=str,
+        help="Name to use for the disc title.",
+    )
+    parser.add_argument(
+        "-d", "--debug", action="store_true", help="Enable debug output."
+    )
+    parser.set_defaults(
+        type="ariston_24", size=4000, logo_file=None, name=None, debug=False
+    )
+    args = parser.parse_args(argv[1:])
+
+    logging.basicConfig(
+        level=logging.DEBUG if args.debug else logging.INFO,
+        format="%(asctime)s [%(levelname)s]: %(message)s",
+    )
+
+    hmsm.discs.generator.generate_disc(
+        args.input, args.output, args.size, args.type, args.name, args.logo_file
+    )
+
+
 def roll2midi(argv=sys.argv):
     """CLI entrypoint for piano roll to midi transformation
 
@@ -245,7 +308,6 @@
         format="%(asctime)s [%(levelname)s]: %(message)s",
     )
 
-<<<<<<< HEAD
     if args.debug:
         pathlib.Path("debug_data").mkdir(exist_ok=True)
         pathlib.Path("masks").mkdir(exist_ok=True)
@@ -258,31 +320,4 @@
 
     hmsm.rolls.process_roll(
         args.input, args.output, "roll", config, args.n_clusters, args.chunk_size
-    )
-=======
-    hmsm.rolls.utils.create_chunk_masks(args.input, args.chunk_size, args.n_clusters)
-
-def midi2disc(argv = sys.argv):
-    """CLI entrypoint for disc image creation from a midi file
-
-    Args:
-        argv (list, optional): Command line arguments. Defaults to sys.argv.
-    """
-    parser = argparse.ArgumentParser()
-    parser.add_argument("input", help = "Input midi file")
-    parser.add_argument("output", help = "Output image file")
-    parser.add_argument("-t", "--type", dest = "type", default = "ariston_24", const = "ariston_24", nargs= "?", type = str, help = "Type of disc to create")
-    parser.add_argument("-s", "--size", dest = "size", default = 4000, const = 4000, nargs= "?", type = int, help = "Diameter of the disc to create (in pixels)")
-    parser.add_argument("-l", "--logo-file", dest = "logo_file", default = None, const = None, nargs= "?", type = str, help = "Logo file to apply to the disc")
-    parser.add_argument("-n", "--name", dest = "name", default = None, const = None, nargs= "?", type = str, help = "Name to use for the disc title.")
-    parser.add_argument("-d", "--debug", action = "store_true", help = "Enable debug output.")   
-    parser.set_defaults(type = "ariston_24", size = 4000, logo_file = None, name = None, debug = False)                                       
-    args = parser.parse_args(argv[1:])
-
-    logging.basicConfig(
-        level = logging.DEBUG if args.debug else logging.INFO,
-        format = "%(asctime)s [%(levelname)s]: %(message)s"
-    )
-
-    hmsm.discs.generator.generate_disc(args.input, args.output, args.size, args.type, args.name, args.logo_file)
->>>>>>> 73578a64
+    )