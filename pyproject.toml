--- conflicted
+++ resolved
@@ -4,11 +4,7 @@
 
 [project]
 name = "hmsm"
-<<<<<<< HEAD
-version = "0.2.0"
-=======
 version = "0.3.0"
->>>>>>> 77351857
 authors = [
     {name = "David Fuhry", email = "david.fuhry@uni-leipzig.de"}
 ]
